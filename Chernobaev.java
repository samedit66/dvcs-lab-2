/*
 * Copyright 2015, 2023 StreamEx contributors
 *
 * Licensed under the Apache License, Version 2.0 (the "License");
 * you may not use this file except in compliance with the License.
 * You may obtain a copy of the License at
 *
 *     http://www.apache.org/licenses/LICENSE-2.0
 *
 * Unless required by applicable law or agreed to in writing, software
 * distributed under the License is distributed on an "AS IS" BASIS,
 * WITHOUT WARRANTIES OR CONDITIONS OF ANY KIND, either express or implied.
 * See the License for the specific language governing permissions and
 * limitations under the License.
 */
package one.util.streamex;

import java.util.Spliterator;
import java.util.Spliterators.AbstractDoubleSpliterator;
import java.util.Spliterators.AbstractIntSpliterator;
import java.util.Spliterators.AbstractLongSpliterator;
import java.util.Spliterators.AbstractSpliterator;
import java.util.concurrent.atomic.AtomicLong;
import java.util.concurrent.atomic.AtomicReference;
import java.util.function.BinaryOperator;
import java.util.function.Consumer;
import java.util.function.DoubleBinaryOperator;
import java.util.function.DoubleConsumer;
import java.util.function.IntBinaryOperator;
import java.util.function.IntConsumer;
import java.util.function.LongBinaryOperator;
import java.util.function.LongConsumer;

import static one.util.streamex.Internals.CloneableSpliterator;
import static one.util.streamex.Internals.NONE;
import static one.util.streamex.Internals.none;

/**
 * @author Tagir Valeev
 */
/* package */ abstract class PrefixOps<T, S extends Spliterator<T>> extends CloneableSpliterator<T, PrefixOps<T, S>> {
    private static final int BUF_SIZE = 128;
    
    abstract static class PrefixBuffer {
        protected int idx;
        protected boolean isFirst;
    
        public boolean isInit() {
            return idx != 0;
        }
    }
    
    S source;
    int idx = 0;
    
    PrefixOps(S source) {
        this.source = source;
    }
    
    @Override
    public long estimateSize() {
        return source.estimateSize();
    }
    
    @Override
    public int characteristics() {
        return source.characteristics() & (ORDERED | IMMUTABLE | CONCURRENT | SIZED | SUBSIZED);
    }
    
    static final class OfRef<T> extends AbstractSpliterator<T> implements Consumer<T> {
        private final BinaryOperator<T> op;
        private final Spliterator<T> source;
        private boolean started;
        private T acc;

        OfRef(Spliterator<T> source, BinaryOperator<T> op) {
            super(source.estimateSize(), source.characteristics() & (ORDERED | IMMUTABLE | CONCURRENT | SIZED));
            this.source = source;
            this.op = op;
        }

        @Override
        public boolean tryAdvance(Consumer<? super T> action) {
            if (!source.tryAdvance(this))
                return false;
            action.accept(acc);
            return true;
        }
        
        @Override
        public void forEachRemaining(Consumer<? super T> action) {
            source.forEachRemaining(next -> {
                this.accept(next);
                action.accept(acc);
            });
        }

        @Override
        public void accept(T next) {
            if (started) {
                acc = op.apply(acc, next);
            } else {
                started = true;
                acc = next;
            }
        }
    }
    
    static final class OfInt extends AbstractIntSpliterator implements IntConsumer {
        private final IntBinaryOperator op;
        private final Spliterator.OfInt source;
        private boolean started;
        private int acc;
        
        OfInt(Spliterator.OfInt source, IntBinaryOperator op) {
            super(source.estimateSize(), source.characteristics() & (ORDERED | IMMUTABLE | CONCURRENT | SIZED | NONNULL));
            this.source = source;
            this.op = op;
        }
        
        @Override
        public boolean tryAdvance(IntConsumer action) {
            if (!source.tryAdvance(this))
                return false;
            action.accept(acc);
            return true;
        }
        
        @Override
        public void forEachRemaining(IntConsumer action) {
            source.forEachRemaining((int next) -> {
                this.accept(next);
                action.accept(acc);
            });
        }
        
        @Override
        public void accept(int next) {
            if (started) {
                acc = op.applyAsInt(acc, next);
            } else {
                started = true;
                acc = next;
            }
        }
    }

    static final class OfLong extends AbstractLongSpliterator implements LongConsumer {
        private final LongBinaryOperator op;
        private final Spliterator.OfLong source;
        private boolean started;
        private long acc;
        
        OfLong(Spliterator.OfLong source, LongBinaryOperator op) {
            super(source.estimateSize(), source.characteristics() & (ORDERED | IMMUTABLE | CONCURRENT | SIZED | NONNULL));
            this.source = source;
            this.op = op;
        }
        
        @Override
        public boolean tryAdvance(LongConsumer action) {
            if (!source.tryAdvance(this))
                return false;
            action.accept(acc);
            return true;
        }
        
        @Override
        public void forEachRemaining(LongConsumer action) {
            source.forEachRemaining((long next) -> {
                this.accept(next);
                action.accept(acc);
            });
        }
        
        @Override
        public void accept(long next) {
            if (started) {
                acc = op.applyAsLong(acc, next);
            } else {
                started = true;
                acc = next;
            }
        }
    }

    static final class OfDouble extends AbstractDoubleSpliterator implements DoubleConsumer {
        private final DoubleBinaryOperator op;
        private final Spliterator.OfDouble source;
        private boolean started;
        private double acc;
        
        OfDouble(Spliterator.OfDouble source, DoubleBinaryOperator op) {
            super(source.estimateSize(), source.characteristics() & (ORDERED | IMMUTABLE | CONCURRENT | SIZED | NONNULL));
            this.source = source;
            this.op = op;
        }
        
        @Override
        public boolean tryAdvance(DoubleConsumer action) {
            if (!source.tryAdvance(this))
                return false;
            action.accept(acc);
            return true;
        }
        
        @Override
        public void forEachRemaining(DoubleConsumer action) {
            source.forEachRemaining((double next) -> {
                this.accept(next);
                action.accept(acc);
            });
        }
        
        @Override
        public void accept(double next) {
            if (started) {
                acc = op.applyAsDouble(acc, next);
            } else {
                started = true;
                acc = next;
            }
        }
    }
    
    static final class OfUnordRef<T> extends PrefixOps<T, Spliterator<T>> implements Consumer<T> {
        private final BinaryOperator<T> localOp;
        private AtomicReference<T> accRef;
        private T acc = none();
        private final BinaryOperator<T> op;
        private RefPrefixBuffer buffer;
        
        OfUnordRef(Spliterator<T> source, BinaryOperator<T> op) {
            super(source);
            this.localOp = op;
            this.op = (a, b) -> a == NONE ? b : op.apply(a, b);
        }
        
        private final class RefPrefixBuffer extends PrefixBuffer implements Consumer<T> {
            @SuppressWarnings("unchecked")
            private final T[] buf = (T[]) new Object[BUF_SIZE];
            private T prevBufferLast;
        
            boolean init(Spliterator<T> source) {
                if (idx == 0) {
                    int i = 0;
                    while (i < BUF_SIZE && source.tryAdvance(this)) {
                        i++;
                    }
                    if (idx == 0) {
                        return false;
                    }
                
                    T last = buf[idx - 1];
                    isFirst = isFirst || accRef.compareAndSet(none(), last);
                    if (!isFirst) {
                        prevBufferLast = accRef.getAndAccumulate(last, op);
                    }
                }
                return true;
            }
        
            void drainOne(Consumer<? super T> action) {
                T value = buf[--idx];
                if (isFirst) {
                    action.accept(value);
                    if (idx == 0) {
                        isFirst = false;
                    }
                } else {
                    action.accept(localOp.apply(value, prevBufferLast));
                }
            }
        
            void drainAll(Consumer<? super T> action) {
                if (!isInit()) return;
            
                if (isFirst) {
                    for (int i = 0; i < idx; i++) {
                        action.accept(buf[i]);
                    }
                    isFirst = false;
                } else {
                    for (int i = 0; i < idx; i++) {
                        action.accept(localOp.apply(buf[i], prevBufferLast));
                    }
                }
                idx = 0;
            }
        
            @Override
            public void accept(T value) {
                if (idx == 0) {
                    buf[idx++] = value;
                } else {
                    T prev = buf[idx - 1];
                    buf[idx++] = localOp.apply(prev, value);
                }
            }
        }
    
        @Override
        public Spliterator<T> trySplit() {
            if (acc != NONE) {
                return null;
            }
            Spliterator<T> prefix = source.trySplit();
            if (prefix == null) {
                return null;
            }
            if (accRef == null) {
                accRef = new AtomicReference<>(none());
                buffer = new RefPrefixBuffer();
            }
            OfUnordRef<T> pref = (OfUnordRef<T>) doClone();
            pref.source = prefix;
            pref.buffer = new RefPrefixBuffer();
            return pref;
        }
        
        @Override
        public boolean tryAdvance(Consumer<? super T> action) {
            if (accRef == null) {
                if (!source.tryAdvance(this)) {
                    return false;
                }
                action.accept(acc);
            } else {
                if (!buffer.init(source)) {
                    return false;
                }
                buffer.drainOne(action);
            }
            return true;
        }
        
        @Override
        public void forEachRemaining(Consumer<? super T> action) {
            if (accRef == null) {
                source.forEachRemaining(next -> action.accept(acc = op.apply(acc, next)));
            } else {
                buffer.drainAll(action);
                @SuppressWarnings("unchecked")
                T[] buf = (T[]) new Object[BUF_SIZE];
                source.forEachRemaining(next -> {
                    if (idx == 0) {
                        buf[idx++] = next;
                    } else {
                        T prev = buf[idx - 1];
                        buf[idx++] = localOp.apply(prev, next);
                        if (idx == buf.length) {
                            drain(action, buf);
                            idx = 0;
                        }
                    }
                });
                if (idx > 0)
                    drain(action, buf);
            }
        }

        private void drain(Consumer<? super T> action, T[] buf) {
            T last = buf[idx - 1];
            T acc = accRef.getAndAccumulate(last, op);
            if (acc != NONE) {
                for (int i = 0; i < idx; i++) {
                    action.accept(localOp.apply(buf[i], acc));
                }
            } else {
                for (int i = 0; i < idx; i++) {
                    action.accept(buf[i]);
                }
            }
        }

        @Override
        public void accept(T next) {
            acc = op.apply(acc, next);
        }
    }
    
    static final class OfUnordInt extends PrefixOps<Integer, Spliterator.OfInt> implements IntConsumer, Spliterator.OfInt {
        private final LongBinaryOperator op;
        private final IntBinaryOperator localOp;
        private boolean started;
        private int acc;
        private AtomicLong accRef;
        private IntPrefixBuffer buffer;
        
        OfUnordInt(Spliterator.OfInt source, IntBinaryOperator op) {
            super(source);
            this.localOp = op;
            this.op = (a, b) -> a == Long.MAX_VALUE ? b : op.applyAsInt((int) a, (int) b);
        }
    
        private final class IntPrefixBuffer extends PrefixBuffer implements IntConsumer {
            private final int[] buf = new int[BUF_SIZE];
            private int prevBufferLast;
    
            boolean init(Spliterator.OfInt source) {
                if (idx == 0) {
                    int i = 0;
                    while (i < BUF_SIZE && source.tryAdvance(this)) {
                        i++;
                    }
                    if (idx == 0) {
                        return false;
                    }
                    
                    int last = buf[idx - 1];
                    isFirst = isFirst || accRef.compareAndSet(Long.MAX_VALUE, last);
                    if (!isFirst) {
                        prevBufferLast = (int) accRef.getAndAccumulate(last, op);
                    }
                }
                return true;
            }
    
            void drainOne(IntConsumer action) {
                int value = buf[--idx];
                if (isFirst) {
                    action.accept(value);
                    if (idx == 0) {
                        isFirst = false;
                    }
                } else {
                    action.accept(localOp.applyAsInt(value, prevBufferLast));
                }
            }
    
            void drainAll(IntConsumer action) {
                if (!isInit()) return;
                
                if (isFirst) {
                    for (int i = 0; i < idx; i++) {
                        action.accept(buf[i]);
                    }
                    isFirst = false;
                } else {
                    for (int i = 0; i < idx; i++) {
                        action.accept(localOp.applyAsInt(buf[i], prevBufferLast));
                    }
                }
                idx = 0;
            }
            
            @Override
            public void accept(int value) {
                if (idx == 0) {
                    buf[idx++] = value;
                } else {
                    int prev = buf[idx - 1];
                    buf[idx++] = localOp.applyAsInt(prev, value);
                }
            }
        }
        
        @Override
        public Spliterator.OfInt trySplit() {
            if (started) {
                return null;
            }
            Spliterator.OfInt prefix = source.trySplit();
            if (prefix == null) {
                return null;
            }
            if (accRef == null) {
                accRef = new AtomicLong(Long.MAX_VALUE);
                buffer = new IntPrefixBuffer();
            }
            OfUnordInt pref = (OfUnordInt) doClone();
            pref.source = prefix;
            pref.buffer = new IntPrefixBuffer();
            return pref;
        }
        
        @Override
        public boolean tryAdvance(IntConsumer action) {
            if (accRef == null) {
                if (!source.tryAdvance(this)) {
                    return false;
                }
                action.accept(acc);
            } else {
                if (!buffer.init(source)) {
                    return false;
                }
                buffer.drainOne(action);
            }
            return true;
        }
        
        @Override
        public void forEachRemaining(IntConsumer action) {
            if (accRef == null) {
                source.forEachRemaining((IntConsumer) next -> {
                    if (started) {
                        acc = localOp.applyAsInt(acc, next);
                    } else {
                        acc = next;
                        started = true;
                    }
                    action.accept(acc);
                });
            } else {
                buffer.drainAll(action);
                int[] buf = new int[BUF_SIZE];
                source.forEachRemaining((IntConsumer) next -> {
                    if (idx == 0) {
                        buf[idx++] = next;
                    } else {
                        int prev = buf[idx - 1];
                        buf[idx++] = localOp.applyAsInt(prev, next);
                        if (idx == buf.length) {
                            drain(action, buf);
                            idx = 0;
                        }
                    }
                });
                if (idx > 0)
                    drain(action, buf);
            }
        }
        
        private void drain(IntConsumer action, int[] buf) {
            int last = buf[idx - 1];
            if (accRef.compareAndSet(Long.MAX_VALUE, last)) {
                for (int i = 0; i < idx; i++) {
                    action.accept(buf[i]);
                }
            } else {
                int acc = (int) accRef.getAndAccumulate(last, op);
                for (int i = 0; i < idx; i++) {
                    action.accept(localOp.applyAsInt(buf[i], acc));
                }
            }
        }
        
        @Override
        public void accept(int next) {
            if (started) {
                acc = localOp.applyAsInt(acc, next);
            } else {
                started = true;
                acc = next;
            }
        }
    }
    
    static final class OfUnordLong extends PrefixOps<Long, Spliterator.OfLong> implements LongConsumer, Spliterator.OfLong {
        private final LongBinaryOperator op;
        private boolean started;
        private MyAtomicLong accRef;
        private long acc;
        private LongPrefixBuffer buffer;
        
        OfUnordLong(Spliterator.OfLong source, LongBinaryOperator op) {
            super(source);
            this.op = op;
        }
    
        private final class LongPrefixBuffer extends PrefixBuffer implements LongConsumer {
            private final long[] buf = new long[BUF_SIZE];
            private long prevBufferLast;
        
            boolean init(Spliterator.OfLong source) {
                if (idx == 0) {
                    int i = 0;
                    while (i < BUF_SIZE && source.tryAdvance(this)) {
                        i++;
                    }
                    if (idx == 0) {
                        return false;
                    }
                
                    long last = buf[idx - 1];
                    isFirst = isFirst || accRef.initialize(last);
                    if (!isFirst) {
                        prevBufferLast = accRef.getAndAccumulate(last, op);
                    }
                }
                return true;
            }
        
            void drainOne(LongConsumer action) {
                long value = buf[--idx];
                if (isFirst) {
                    action.accept(value);
                    if (idx == 0) {
                        isFirst = false;
                    }
                } else {
                    action.accept(op.applyAsLong(value, prevBufferLast));
                }
            }
        
            void drainAll(LongConsumer action) {
                if (!isInit()) return;
            
                if (isFirst) {
                    for (int i = 0; i < idx; i++) {
                        action.accept(buf[i]);
                    }
                    isFirst = false;
                } else {
                    for (int i = 0; i < idx; i++) {
                        action.accept(op.applyAsLong(buf[i], prevBufferLast));
                    }
                }
                idx = 0;
            }
        
            @Override
            public void accept(long value) {
                if (idx == 0) {
                    buf[idx++] = value;
                } else {
                    long prev = buf[idx - 1];
                    buf[idx++] = op.applyAsLong(prev, value);
                }
            }
        }
        
        private static final class MyAtomicLong extends AtomicLong {
            private boolean init;
    
            /**
             * On the very first call sets the value to {@code x}
             *
             * @param x the initial value
             * @return {@code true} if it was the very first call
             */
            public synchronized boolean initialize(long x) {
                if (!init) {
                    init = true;
                    set(x);
                    return true;
                }
                return false;
            }
        }
        
        @Override
        public Spliterator.OfLong trySplit() {
            if (started) {
                return null;
            }
            Spliterator.OfLong prefix = source.trySplit();
            if (prefix == null) {
                return null;
            }
            if (accRef == null) {
                accRef = new MyAtomicLong();
                buffer = new LongPrefixBuffer();
            }
            OfUnordLong pref = (OfUnordLong) doClone();
            pref.source = prefix;
            pref.buffer = new LongPrefixBuffer();
            return pref;
        }
        
        @Override
        public boolean tryAdvance(LongConsumer action) {
            if (accRef == null) {
                if (!source.tryAdvance(this)) {
                    return false;
                }
                action.accept(acc);
            } else {
                if (!buffer.init(source)) {
                    return false;
                }
                buffer.drainOne(action);
            }
            return true;
        }
        
        @Override
        public void forEachRemaining(LongConsumer action) {
            if (accRef == null) {
                source.forEachRemaining((LongConsumer) next -> {
                    if (started) {
                        acc = op.applyAsLong(acc, next);
                    } else {
                        acc = next;
                        started = true;
                    }
                    action.accept(acc);
                });
            } else {
                buffer.drainAll(action);
                long[] buf = new long[BUF_SIZE];
                source.forEachRemaining((LongConsumer) next -> {
                    if (idx == 0) {
                        buf[idx++] = next;
                    } else {
                        long prev = buf[idx - 1];
                        buf[idx++] = op.applyAsLong(prev, next);
                        if (idx == buf.length) {
                            drain(action, buf);
                            idx = 0;
                        }
                    }
                });
                if (idx > 0)
                    drain(action, buf);
            }
        }
        
        private void drain(LongConsumer action, long[] buf) {
            long last = buf[idx - 1];
            boolean accRefJustInitialized = accRef.initialize(last);
            if (accRefJustInitialized) {
                for (int i = 0; i < idx; i++) {
                    action.accept(buf[i]);
                }
            } else {
                long acc = accRef.getAndAccumulate(last, op);
                for (int i = 0; i < idx; i++) {
                    action.accept(op.applyAsLong(buf[i], acc));
                }
            }
        }
        
        @Override
        public void accept(long next) {
            if (started) {
                acc = op.applyAsLong(acc, next);
            } else {
                started = true;
                acc = next;
            }
        }
<<<<<<< HEAD
		
		public void sumTest()
		{
			int a = 10;  
			int b = 29;  
			int c = -67;
			// It will return the sum of a and b
			System.out.println("The sum of a and b is = " + Integer.sum(a, b));  
			// It will return the sum of a and b
			System.out.println("The sum of a and b is = " + Integer.sum(b, c));
		}
=======
		// Added some comment
>>>>>>> e9667d20
    }
}
<|MERGE_RESOLUTION|>--- conflicted
+++ resolved
@@ -1,750 +1,747 @@
-/*
- * Copyright 2015, 2023 StreamEx contributors
- *
- * Licensed under the Apache License, Version 2.0 (the "License");
- * you may not use this file except in compliance with the License.
- * You may obtain a copy of the License at
- *
- *     http://www.apache.org/licenses/LICENSE-2.0
- *
- * Unless required by applicable law or agreed to in writing, software
- * distributed under the License is distributed on an "AS IS" BASIS,
- * WITHOUT WARRANTIES OR CONDITIONS OF ANY KIND, either express or implied.
- * See the License for the specific language governing permissions and
- * limitations under the License.
- */
-package one.util.streamex;
-
-import java.util.Spliterator;
-import java.util.Spliterators.AbstractDoubleSpliterator;
-import java.util.Spliterators.AbstractIntSpliterator;
-import java.util.Spliterators.AbstractLongSpliterator;
-import java.util.Spliterators.AbstractSpliterator;
-import java.util.concurrent.atomic.AtomicLong;
-import java.util.concurrent.atomic.AtomicReference;
-import java.util.function.BinaryOperator;
-import java.util.function.Consumer;
-import java.util.function.DoubleBinaryOperator;
-import java.util.function.DoubleConsumer;
-import java.util.function.IntBinaryOperator;
-import java.util.function.IntConsumer;
-import java.util.function.LongBinaryOperator;
-import java.util.function.LongConsumer;
-
-import static one.util.streamex.Internals.CloneableSpliterator;
-import static one.util.streamex.Internals.NONE;
-import static one.util.streamex.Internals.none;
-
-/**
- * @author Tagir Valeev
- */
-/* package */ abstract class PrefixOps<T, S extends Spliterator<T>> extends CloneableSpliterator<T, PrefixOps<T, S>> {
-    private static final int BUF_SIZE = 128;
-    
-    abstract static class PrefixBuffer {
-        protected int idx;
-        protected boolean isFirst;
-    
-        public boolean isInit() {
-            return idx != 0;
-        }
-    }
-    
-    S source;
-    int idx = 0;
-    
-    PrefixOps(S source) {
-        this.source = source;
-    }
-    
-    @Override
-    public long estimateSize() {
-        return source.estimateSize();
-    }
-    
-    @Override
-    public int characteristics() {
-        return source.characteristics() & (ORDERED | IMMUTABLE | CONCURRENT | SIZED | SUBSIZED);
-    }
-    
-    static final class OfRef<T> extends AbstractSpliterator<T> implements Consumer<T> {
-        private final BinaryOperator<T> op;
-        private final Spliterator<T> source;
-        private boolean started;
-        private T acc;
-
-        OfRef(Spliterator<T> source, BinaryOperator<T> op) {
-            super(source.estimateSize(), source.characteristics() & (ORDERED | IMMUTABLE | CONCURRENT | SIZED));
-            this.source = source;
-            this.op = op;
-        }
-
-        @Override
-        public boolean tryAdvance(Consumer<? super T> action) {
-            if (!source.tryAdvance(this))
-                return false;
-            action.accept(acc);
-            return true;
-        }
-        
-        @Override
-        public void forEachRemaining(Consumer<? super T> action) {
-            source.forEachRemaining(next -> {
-                this.accept(next);
-                action.accept(acc);
-            });
-        }
-
-        @Override
-        public void accept(T next) {
-            if (started) {
-                acc = op.apply(acc, next);
-            } else {
-                started = true;
-                acc = next;
-            }
-        }
-    }
-    
-    static final class OfInt extends AbstractIntSpliterator implements IntConsumer {
-        private final IntBinaryOperator op;
-        private final Spliterator.OfInt source;
-        private boolean started;
-        private int acc;
-        
-        OfInt(Spliterator.OfInt source, IntBinaryOperator op) {
-            super(source.estimateSize(), source.characteristics() & (ORDERED | IMMUTABLE | CONCURRENT | SIZED | NONNULL));
-            this.source = source;
-            this.op = op;
-        }
-        
-        @Override
-        public boolean tryAdvance(IntConsumer action) {
-            if (!source.tryAdvance(this))
-                return false;
-            action.accept(acc);
-            return true;
-        }
-        
-        @Override
-        public void forEachRemaining(IntConsumer action) {
-            source.forEachRemaining((int next) -> {
-                this.accept(next);
-                action.accept(acc);
-            });
-        }
-        
-        @Override
-        public void accept(int next) {
-            if (started) {
-                acc = op.applyAsInt(acc, next);
-            } else {
-                started = true;
-                acc = next;
-            }
-        }
-    }
-
-    static final class OfLong extends AbstractLongSpliterator implements LongConsumer {
-        private final LongBinaryOperator op;
-        private final Spliterator.OfLong source;
-        private boolean started;
-        private long acc;
-        
-        OfLong(Spliterator.OfLong source, LongBinaryOperator op) {
-            super(source.estimateSize(), source.characteristics() & (ORDERED | IMMUTABLE | CONCURRENT | SIZED | NONNULL));
-            this.source = source;
-            this.op = op;
-        }
-        
-        @Override
-        public boolean tryAdvance(LongConsumer action) {
-            if (!source.tryAdvance(this))
-                return false;
-            action.accept(acc);
-            return true;
-        }
-        
-        @Override
-        public void forEachRemaining(LongConsumer action) {
-            source.forEachRemaining((long next) -> {
-                this.accept(next);
-                action.accept(acc);
-            });
-        }
-        
-        @Override
-        public void accept(long next) {
-            if (started) {
-                acc = op.applyAsLong(acc, next);
-            } else {
-                started = true;
-                acc = next;
-            }
-        }
-    }
-
-    static final class OfDouble extends AbstractDoubleSpliterator implements DoubleConsumer {
-        private final DoubleBinaryOperator op;
-        private final Spliterator.OfDouble source;
-        private boolean started;
-        private double acc;
-        
-        OfDouble(Spliterator.OfDouble source, DoubleBinaryOperator op) {
-            super(source.estimateSize(), source.characteristics() & (ORDERED | IMMUTABLE | CONCURRENT | SIZED | NONNULL));
-            this.source = source;
-            this.op = op;
-        }
-        
-        @Override
-        public boolean tryAdvance(DoubleConsumer action) {
-            if (!source.tryAdvance(this))
-                return false;
-            action.accept(acc);
-            return true;
-        }
-        
-        @Override
-        public void forEachRemaining(DoubleConsumer action) {
-            source.forEachRemaining((double next) -> {
-                this.accept(next);
-                action.accept(acc);
-            });
-        }
-        
-        @Override
-        public void accept(double next) {
-            if (started) {
-                acc = op.applyAsDouble(acc, next);
-            } else {
-                started = true;
-                acc = next;
-            }
-        }
-    }
-    
-    static final class OfUnordRef<T> extends PrefixOps<T, Spliterator<T>> implements Consumer<T> {
-        private final BinaryOperator<T> localOp;
-        private AtomicReference<T> accRef;
-        private T acc = none();
-        private final BinaryOperator<T> op;
-        private RefPrefixBuffer buffer;
-        
-        OfUnordRef(Spliterator<T> source, BinaryOperator<T> op) {
-            super(source);
-            this.localOp = op;
-            this.op = (a, b) -> a == NONE ? b : op.apply(a, b);
-        }
-        
-        private final class RefPrefixBuffer extends PrefixBuffer implements Consumer<T> {
-            @SuppressWarnings("unchecked")
-            private final T[] buf = (T[]) new Object[BUF_SIZE];
-            private T prevBufferLast;
-        
-            boolean init(Spliterator<T> source) {
-                if (idx == 0) {
-                    int i = 0;
-                    while (i < BUF_SIZE && source.tryAdvance(this)) {
-                        i++;
-                    }
-                    if (idx == 0) {
-                        return false;
-                    }
-                
-                    T last = buf[idx - 1];
-                    isFirst = isFirst || accRef.compareAndSet(none(), last);
-                    if (!isFirst) {
-                        prevBufferLast = accRef.getAndAccumulate(last, op);
-                    }
-                }
-                return true;
-            }
-        
-            void drainOne(Consumer<? super T> action) {
-                T value = buf[--idx];
-                if (isFirst) {
-                    action.accept(value);
-                    if (idx == 0) {
-                        isFirst = false;
-                    }
-                } else {
-                    action.accept(localOp.apply(value, prevBufferLast));
-                }
-            }
-        
-            void drainAll(Consumer<? super T> action) {
-                if (!isInit()) return;
-            
-                if (isFirst) {
-                    for (int i = 0; i < idx; i++) {
-                        action.accept(buf[i]);
-                    }
-                    isFirst = false;
-                } else {
-                    for (int i = 0; i < idx; i++) {
-                        action.accept(localOp.apply(buf[i], prevBufferLast));
-                    }
-                }
-                idx = 0;
-            }
-        
-            @Override
-            public void accept(T value) {
-                if (idx == 0) {
-                    buf[idx++] = value;
-                } else {
-                    T prev = buf[idx - 1];
-                    buf[idx++] = localOp.apply(prev, value);
-                }
-            }
-        }
-    
-        @Override
-        public Spliterator<T> trySplit() {
-            if (acc != NONE) {
-                return null;
-            }
-            Spliterator<T> prefix = source.trySplit();
-            if (prefix == null) {
-                return null;
-            }
-            if (accRef == null) {
-                accRef = new AtomicReference<>(none());
-                buffer = new RefPrefixBuffer();
-            }
-            OfUnordRef<T> pref = (OfUnordRef<T>) doClone();
-            pref.source = prefix;
-            pref.buffer = new RefPrefixBuffer();
-            return pref;
-        }
-        
-        @Override
-        public boolean tryAdvance(Consumer<? super T> action) {
-            if (accRef == null) {
-                if (!source.tryAdvance(this)) {
-                    return false;
-                }
-                action.accept(acc);
-            } else {
-                if (!buffer.init(source)) {
-                    return false;
-                }
-                buffer.drainOne(action);
-            }
-            return true;
-        }
-        
-        @Override
-        public void forEachRemaining(Consumer<? super T> action) {
-            if (accRef == null) {
-                source.forEachRemaining(next -> action.accept(acc = op.apply(acc, next)));
-            } else {
-                buffer.drainAll(action);
-                @SuppressWarnings("unchecked")
-                T[] buf = (T[]) new Object[BUF_SIZE];
-                source.forEachRemaining(next -> {
-                    if (idx == 0) {
-                        buf[idx++] = next;
-                    } else {
-                        T prev = buf[idx - 1];
-                        buf[idx++] = localOp.apply(prev, next);
-                        if (idx == buf.length) {
-                            drain(action, buf);
-                            idx = 0;
-                        }
-                    }
-                });
-                if (idx > 0)
-                    drain(action, buf);
-            }
-        }
-
-        private void drain(Consumer<? super T> action, T[] buf) {
-            T last = buf[idx - 1];
-            T acc = accRef.getAndAccumulate(last, op);
-            if (acc != NONE) {
-                for (int i = 0; i < idx; i++) {
-                    action.accept(localOp.apply(buf[i], acc));
-                }
-            } else {
-                for (int i = 0; i < idx; i++) {
-                    action.accept(buf[i]);
-                }
-            }
-        }
-
-        @Override
-        public void accept(T next) {
-            acc = op.apply(acc, next);
-        }
-    }
-    
-    static final class OfUnordInt extends PrefixOps<Integer, Spliterator.OfInt> implements IntConsumer, Spliterator.OfInt {
-        private final LongBinaryOperator op;
-        private final IntBinaryOperator localOp;
-        private boolean started;
-        private int acc;
-        private AtomicLong accRef;
-        private IntPrefixBuffer buffer;
-        
-        OfUnordInt(Spliterator.OfInt source, IntBinaryOperator op) {
-            super(source);
-            this.localOp = op;
-            this.op = (a, b) -> a == Long.MAX_VALUE ? b : op.applyAsInt((int) a, (int) b);
-        }
-    
-        private final class IntPrefixBuffer extends PrefixBuffer implements IntConsumer {
-            private final int[] buf = new int[BUF_SIZE];
-            private int prevBufferLast;
-    
-            boolean init(Spliterator.OfInt source) {
-                if (idx == 0) {
-                    int i = 0;
-                    while (i < BUF_SIZE && source.tryAdvance(this)) {
-                        i++;
-                    }
-                    if (idx == 0) {
-                        return false;
-                    }
-                    
-                    int last = buf[idx - 1];
-                    isFirst = isFirst || accRef.compareAndSet(Long.MAX_VALUE, last);
-                    if (!isFirst) {
-                        prevBufferLast = (int) accRef.getAndAccumulate(last, op);
-                    }
-                }
-                return true;
-            }
-    
-            void drainOne(IntConsumer action) {
-                int value = buf[--idx];
-                if (isFirst) {
-                    action.accept(value);
-                    if (idx == 0) {
-                        isFirst = false;
-                    }
-                } else {
-                    action.accept(localOp.applyAsInt(value, prevBufferLast));
-                }
-            }
-    
-            void drainAll(IntConsumer action) {
-                if (!isInit()) return;
-                
-                if (isFirst) {
-                    for (int i = 0; i < idx; i++) {
-                        action.accept(buf[i]);
-                    }
-                    isFirst = false;
-                } else {
-                    for (int i = 0; i < idx; i++) {
-                        action.accept(localOp.applyAsInt(buf[i], prevBufferLast));
-                    }
-                }
-                idx = 0;
-            }
-            
-            @Override
-            public void accept(int value) {
-                if (idx == 0) {
-                    buf[idx++] = value;
-                } else {
-                    int prev = buf[idx - 1];
-                    buf[idx++] = localOp.applyAsInt(prev, value);
-                }
-            }
-        }
-        
-        @Override
-        public Spliterator.OfInt trySplit() {
-            if (started) {
-                return null;
-            }
-            Spliterator.OfInt prefix = source.trySplit();
-            if (prefix == null) {
-                return null;
-            }
-            if (accRef == null) {
-                accRef = new AtomicLong(Long.MAX_VALUE);
-                buffer = new IntPrefixBuffer();
-            }
-            OfUnordInt pref = (OfUnordInt) doClone();
-            pref.source = prefix;
-            pref.buffer = new IntPrefixBuffer();
-            return pref;
-        }
-        
-        @Override
-        public boolean tryAdvance(IntConsumer action) {
-            if (accRef == null) {
-                if (!source.tryAdvance(this)) {
-                    return false;
-                }
-                action.accept(acc);
-            } else {
-                if (!buffer.init(source)) {
-                    return false;
-                }
-                buffer.drainOne(action);
-            }
-            return true;
-        }
-        
-        @Override
-        public void forEachRemaining(IntConsumer action) {
-            if (accRef == null) {
-                source.forEachRemaining((IntConsumer) next -> {
-                    if (started) {
-                        acc = localOp.applyAsInt(acc, next);
-                    } else {
-                        acc = next;
-                        started = true;
-                    }
-                    action.accept(acc);
-                });
-            } else {
-                buffer.drainAll(action);
-                int[] buf = new int[BUF_SIZE];
-                source.forEachRemaining((IntConsumer) next -> {
-                    if (idx == 0) {
-                        buf[idx++] = next;
-                    } else {
-                        int prev = buf[idx - 1];
-                        buf[idx++] = localOp.applyAsInt(prev, next);
-                        if (idx == buf.length) {
-                            drain(action, buf);
-                            idx = 0;
-                        }
-                    }
-                });
-                if (idx > 0)
-                    drain(action, buf);
-            }
-        }
-        
-        private void drain(IntConsumer action, int[] buf) {
-            int last = buf[idx - 1];
-            if (accRef.compareAndSet(Long.MAX_VALUE, last)) {
-                for (int i = 0; i < idx; i++) {
-                    action.accept(buf[i]);
-                }
-            } else {
-                int acc = (int) accRef.getAndAccumulate(last, op);
-                for (int i = 0; i < idx; i++) {
-                    action.accept(localOp.applyAsInt(buf[i], acc));
-                }
-            }
-        }
-        
-        @Override
-        public void accept(int next) {
-            if (started) {
-                acc = localOp.applyAsInt(acc, next);
-            } else {
-                started = true;
-                acc = next;
-            }
-        }
-    }
-    
-    static final class OfUnordLong extends PrefixOps<Long, Spliterator.OfLong> implements LongConsumer, Spliterator.OfLong {
-        private final LongBinaryOperator op;
-        private boolean started;
-        private MyAtomicLong accRef;
-        private long acc;
-        private LongPrefixBuffer buffer;
-        
-        OfUnordLong(Spliterator.OfLong source, LongBinaryOperator op) {
-            super(source);
-            this.op = op;
-        }
-    
-        private final class LongPrefixBuffer extends PrefixBuffer implements LongConsumer {
-            private final long[] buf = new long[BUF_SIZE];
-            private long prevBufferLast;
-        
-            boolean init(Spliterator.OfLong source) {
-                if (idx == 0) {
-                    int i = 0;
-                    while (i < BUF_SIZE && source.tryAdvance(this)) {
-                        i++;
-                    }
-                    if (idx == 0) {
-                        return false;
-                    }
-                
-                    long last = buf[idx - 1];
-                    isFirst = isFirst || accRef.initialize(last);
-                    if (!isFirst) {
-                        prevBufferLast = accRef.getAndAccumulate(last, op);
-                    }
-                }
-                return true;
-            }
-        
-            void drainOne(LongConsumer action) {
-                long value = buf[--idx];
-                if (isFirst) {
-                    action.accept(value);
-                    if (idx == 0) {
-                        isFirst = false;
-                    }
-                } else {
-                    action.accept(op.applyAsLong(value, prevBufferLast));
-                }
-            }
-        
-            void drainAll(LongConsumer action) {
-                if (!isInit()) return;
-            
-                if (isFirst) {
-                    for (int i = 0; i < idx; i++) {
-                        action.accept(buf[i]);
-                    }
-                    isFirst = false;
-                } else {
-                    for (int i = 0; i < idx; i++) {
-                        action.accept(op.applyAsLong(buf[i], prevBufferLast));
-                    }
-                }
-                idx = 0;
-            }
-        
-            @Override
-            public void accept(long value) {
-                if (idx == 0) {
-                    buf[idx++] = value;
-                } else {
-                    long prev = buf[idx - 1];
-                    buf[idx++] = op.applyAsLong(prev, value);
-                }
-            }
-        }
-        
-        private static final class MyAtomicLong extends AtomicLong {
-            private boolean init;
-    
-            /**
-             * On the very first call sets the value to {@code x}
-             *
-             * @param x the initial value
-             * @return {@code true} if it was the very first call
-             */
-            public synchronized boolean initialize(long x) {
-                if (!init) {
-                    init = true;
-                    set(x);
-                    return true;
-                }
-                return false;
-            }
-        }
-        
-        @Override
-        public Spliterator.OfLong trySplit() {
-            if (started) {
-                return null;
-            }
-            Spliterator.OfLong prefix = source.trySplit();
-            if (prefix == null) {
-                return null;
-            }
-            if (accRef == null) {
-                accRef = new MyAtomicLong();
-                buffer = new LongPrefixBuffer();
-            }
-            OfUnordLong pref = (OfUnordLong) doClone();
-            pref.source = prefix;
-            pref.buffer = new LongPrefixBuffer();
-            return pref;
-        }
-        
-        @Override
-        public boolean tryAdvance(LongConsumer action) {
-            if (accRef == null) {
-                if (!source.tryAdvance(this)) {
-                    return false;
-                }
-                action.accept(acc);
-            } else {
-                if (!buffer.init(source)) {
-                    return false;
-                }
-                buffer.drainOne(action);
-            }
-            return true;
-        }
-        
-        @Override
-        public void forEachRemaining(LongConsumer action) {
-            if (accRef == null) {
-                source.forEachRemaining((LongConsumer) next -> {
-                    if (started) {
-                        acc = op.applyAsLong(acc, next);
-                    } else {
-                        acc = next;
-                        started = true;
-                    }
-                    action.accept(acc);
-                });
-            } else {
-                buffer.drainAll(action);
-                long[] buf = new long[BUF_SIZE];
-                source.forEachRemaining((LongConsumer) next -> {
-                    if (idx == 0) {
-                        buf[idx++] = next;
-                    } else {
-                        long prev = buf[idx - 1];
-                        buf[idx++] = op.applyAsLong(prev, next);
-                        if (idx == buf.length) {
-                            drain(action, buf);
-                            idx = 0;
-                        }
-                    }
-                });
-                if (idx > 0)
-                    drain(action, buf);
-            }
-        }
-        
-        private void drain(LongConsumer action, long[] buf) {
-            long last = buf[idx - 1];
-            boolean accRefJustInitialized = accRef.initialize(last);
-            if (accRefJustInitialized) {
-                for (int i = 0; i < idx; i++) {
-                    action.accept(buf[i]);
-                }
-            } else {
-                long acc = accRef.getAndAccumulate(last, op);
-                for (int i = 0; i < idx; i++) {
-                    action.accept(op.applyAsLong(buf[i], acc));
-                }
-            }
-        }
-        
-        @Override
-        public void accept(long next) {
-            if (started) {
-                acc = op.applyAsLong(acc, next);
-            } else {
-                started = true;
-                acc = next;
-            }
-        }
-<<<<<<< HEAD
-		
-		public void sumTest()
-		{
-			int a = 10;  
-			int b = 29;  
-			int c = -67;
-			// It will return the sum of a and b
-			System.out.println("The sum of a and b is = " + Integer.sum(a, b));  
-			// It will return the sum of a and b
-			System.out.println("The sum of a and b is = " + Integer.sum(b, c));
-		}
-=======
-		// Added some comment
->>>>>>> e9667d20
-    }
-}
+/*
+ * Copyright 2015, 2023 StreamEx contributors
+ *
+ * Licensed under the Apache License, Version 2.0 (the "License");
+ * you may not use this file except in compliance with the License.
+ * You may obtain a copy of the License at
+ *
+ *     http://www.apache.org/licenses/LICENSE-2.0
+ *
+ * Unless required by applicable law or agreed to in writing, software
+ * distributed under the License is distributed on an "AS IS" BASIS,
+ * WITHOUT WARRANTIES OR CONDITIONS OF ANY KIND, either express or implied.
+ * See the License for the specific language governing permissions and
+ * limitations under the License.
+ */
+package one.util.streamex;
+
+import java.util.Spliterator;
+import java.util.Spliterators.AbstractDoubleSpliterator;
+import java.util.Spliterators.AbstractIntSpliterator;
+import java.util.Spliterators.AbstractLongSpliterator;
+import java.util.Spliterators.AbstractSpliterator;
+import java.util.concurrent.atomic.AtomicLong;
+import java.util.concurrent.atomic.AtomicReference;
+import java.util.function.BinaryOperator;
+import java.util.function.Consumer;
+import java.util.function.DoubleBinaryOperator;
+import java.util.function.DoubleConsumer;
+import java.util.function.IntBinaryOperator;
+import java.util.function.IntConsumer;
+import java.util.function.LongBinaryOperator;
+import java.util.function.LongConsumer;
+
+import static one.util.streamex.Internals.CloneableSpliterator;
+import static one.util.streamex.Internals.NONE;
+import static one.util.streamex.Internals.none;
+
+/**
+ * @author Tagir Valeev
+ */
+/* package */ abstract class PrefixOps<T, S extends Spliterator<T>> extends CloneableSpliterator<T, PrefixOps<T, S>> {
+    private static final int BUF_SIZE = 128;
+    
+    abstract static class PrefixBuffer {
+        protected int idx;
+        protected boolean isFirst;
+    
+        public boolean isInit() {
+            return idx != 0;
+        }
+    }
+    
+    S source;
+    int idx = 0;
+    
+    PrefixOps(S source) {
+        this.source = source;
+    }
+    
+    @Override
+    public long estimateSize() {
+        return source.estimateSize();
+    }
+    
+    @Override
+    public int characteristics() {
+        return source.characteristics() & (ORDERED | IMMUTABLE | CONCURRENT | SIZED | SUBSIZED);
+    }
+    
+    static final class OfRef<T> extends AbstractSpliterator<T> implements Consumer<T> {
+        private final BinaryOperator<T> op;
+        private final Spliterator<T> source;
+        private boolean started;
+        private T acc;
+
+        OfRef(Spliterator<T> source, BinaryOperator<T> op) {
+            super(source.estimateSize(), source.characteristics() & (ORDERED | IMMUTABLE | CONCURRENT | SIZED));
+            this.source = source;
+            this.op = op;
+        }
+
+        @Override
+        public boolean tryAdvance(Consumer<? super T> action) {
+            if (!source.tryAdvance(this))
+                return false;
+            action.accept(acc);
+            return true;
+        }
+        
+        @Override
+        public void forEachRemaining(Consumer<? super T> action) {
+            source.forEachRemaining(next -> {
+                this.accept(next);
+                action.accept(acc);
+            });
+        }
+
+        @Override
+        public void accept(T next) {
+            if (started) {
+                acc = op.apply(acc, next);
+            } else {
+                started = true;
+                acc = next;
+            }
+        }
+    }
+    
+    static final class OfInt extends AbstractIntSpliterator implements IntConsumer {
+        private final IntBinaryOperator op;
+        private final Spliterator.OfInt source;
+        private boolean started;
+        private int acc;
+        
+        OfInt(Spliterator.OfInt source, IntBinaryOperator op) {
+            super(source.estimateSize(), source.characteristics() & (ORDERED | IMMUTABLE | CONCURRENT | SIZED | NONNULL));
+            this.source = source;
+            this.op = op;
+        }
+        
+        @Override
+        public boolean tryAdvance(IntConsumer action) {
+            if (!source.tryAdvance(this))
+                return false;
+            action.accept(acc);
+            return true;
+        }
+        
+        @Override
+        public void forEachRemaining(IntConsumer action) {
+            source.forEachRemaining((int next) -> {
+                this.accept(next);
+                action.accept(acc);
+            });
+        }
+        
+        @Override
+        public void accept(int next) {
+            if (started) {
+                acc = op.applyAsInt(acc, next);
+            } else {
+                started = true;
+                acc = next;
+            }
+        }
+    }
+
+    static final class OfLong extends AbstractLongSpliterator implements LongConsumer {
+        private final LongBinaryOperator op;
+        private final Spliterator.OfLong source;
+        private boolean started;
+        private long acc;
+        
+        OfLong(Spliterator.OfLong source, LongBinaryOperator op) {
+            super(source.estimateSize(), source.characteristics() & (ORDERED | IMMUTABLE | CONCURRENT | SIZED | NONNULL));
+            this.source = source;
+            this.op = op;
+        }
+        
+        @Override
+        public boolean tryAdvance(LongConsumer action) {
+            if (!source.tryAdvance(this))
+                return false;
+            action.accept(acc);
+            return true;
+        }
+        
+        @Override
+        public void forEachRemaining(LongConsumer action) {
+            source.forEachRemaining((long next) -> {
+                this.accept(next);
+                action.accept(acc);
+            });
+        }
+        
+        @Override
+        public void accept(long next) {
+            if (started) {
+                acc = op.applyAsLong(acc, next);
+            } else {
+                started = true;
+                acc = next;
+            }
+        }
+    }
+
+    static final class OfDouble extends AbstractDoubleSpliterator implements DoubleConsumer {
+        private final DoubleBinaryOperator op;
+        private final Spliterator.OfDouble source;
+        private boolean started;
+        private double acc;
+        
+        OfDouble(Spliterator.OfDouble source, DoubleBinaryOperator op) {
+            super(source.estimateSize(), source.characteristics() & (ORDERED | IMMUTABLE | CONCURRENT | SIZED | NONNULL));
+            this.source = source;
+            this.op = op;
+        }
+        
+        @Override
+        public boolean tryAdvance(DoubleConsumer action) {
+            if (!source.tryAdvance(this))
+                return false;
+            action.accept(acc);
+            return true;
+        }
+        
+        @Override
+        public void forEachRemaining(DoubleConsumer action) {
+            source.forEachRemaining((double next) -> {
+                this.accept(next);
+                action.accept(acc);
+            });
+        }
+        
+        @Override
+        public void accept(double next) {
+            if (started) {
+                acc = op.applyAsDouble(acc, next);
+            } else {
+                started = true;
+                acc = next;
+            }
+        }
+    }
+    
+    static final class OfUnordRef<T> extends PrefixOps<T, Spliterator<T>> implements Consumer<T> {
+        private final BinaryOperator<T> localOp;
+        private AtomicReference<T> accRef;
+        private T acc = none();
+        private final BinaryOperator<T> op;
+        private RefPrefixBuffer buffer;
+        
+        OfUnordRef(Spliterator<T> source, BinaryOperator<T> op) {
+            super(source);
+            this.localOp = op;
+            this.op = (a, b) -> a == NONE ? b : op.apply(a, b);
+        }
+        
+        private final class RefPrefixBuffer extends PrefixBuffer implements Consumer<T> {
+            @SuppressWarnings("unchecked")
+            private final T[] buf = (T[]) new Object[BUF_SIZE];
+            private T prevBufferLast;
+        
+            boolean init(Spliterator<T> source) {
+                if (idx == 0) {
+                    int i = 0;
+                    while (i < BUF_SIZE && source.tryAdvance(this)) {
+                        i++;
+                    }
+                    if (idx == 0) {
+                        return false;
+                    }
+                
+                    T last = buf[idx - 1];
+                    isFirst = isFirst || accRef.compareAndSet(none(), last);
+                    if (!isFirst) {
+                        prevBufferLast = accRef.getAndAccumulate(last, op);
+                    }
+                }
+                return true;
+            }
+        
+            void drainOne(Consumer<? super T> action) {
+                T value = buf[--idx];
+                if (isFirst) {
+                    action.accept(value);
+                    if (idx == 0) {
+                        isFirst = false;
+                    }
+                } else {
+                    action.accept(localOp.apply(value, prevBufferLast));
+                }
+            }
+        
+            void drainAll(Consumer<? super T> action) {
+                if (!isInit()) return;
+            
+                if (isFirst) {
+                    for (int i = 0; i < idx; i++) {
+                        action.accept(buf[i]);
+                    }
+                    isFirst = false;
+                } else {
+                    for (int i = 0; i < idx; i++) {
+                        action.accept(localOp.apply(buf[i], prevBufferLast));
+                    }
+                }
+                idx = 0;
+            }
+        
+            @Override
+            public void accept(T value) {
+                if (idx == 0) {
+                    buf[idx++] = value;
+                } else {
+                    T prev = buf[idx - 1];
+                    buf[idx++] = localOp.apply(prev, value);
+                }
+            }
+        }
+    
+        @Override
+        public Spliterator<T> trySplit() {
+            if (acc != NONE) {
+                return null;
+            }
+            Spliterator<T> prefix = source.trySplit();
+            if (prefix == null) {
+                return null;
+            }
+            if (accRef == null) {
+                accRef = new AtomicReference<>(none());
+                buffer = new RefPrefixBuffer();
+            }
+            OfUnordRef<T> pref = (OfUnordRef<T>) doClone();
+            pref.source = prefix;
+            pref.buffer = new RefPrefixBuffer();
+            return pref;
+        }
+        
+        @Override
+        public boolean tryAdvance(Consumer<? super T> action) {
+            if (accRef == null) {
+                if (!source.tryAdvance(this)) {
+                    return false;
+                }
+                action.accept(acc);
+            } else {
+                if (!buffer.init(source)) {
+                    return false;
+                }
+                buffer.drainOne(action);
+            }
+            return true;
+        }
+        
+        @Override
+        public void forEachRemaining(Consumer<? super T> action) {
+            if (accRef == null) {
+                source.forEachRemaining(next -> action.accept(acc = op.apply(acc, next)));
+            } else {
+                buffer.drainAll(action);
+                @SuppressWarnings("unchecked")
+                T[] buf = (T[]) new Object[BUF_SIZE];
+                source.forEachRemaining(next -> {
+                    if (idx == 0) {
+                        buf[idx++] = next;
+                    } else {
+                        T prev = buf[idx - 1];
+                        buf[idx++] = localOp.apply(prev, next);
+                        if (idx == buf.length) {
+                            drain(action, buf);
+                            idx = 0;
+                        }
+                    }
+                });
+                if (idx > 0)
+                    drain(action, buf);
+            }
+        }
+
+        private void drain(Consumer<? super T> action, T[] buf) {
+            T last = buf[idx - 1];
+            T acc = accRef.getAndAccumulate(last, op);
+            if (acc != NONE) {
+                for (int i = 0; i < idx; i++) {
+                    action.accept(localOp.apply(buf[i], acc));
+                }
+            } else {
+                for (int i = 0; i < idx; i++) {
+                    action.accept(buf[i]);
+                }
+            }
+        }
+
+        @Override
+        public void accept(T next) {
+            acc = op.apply(acc, next);
+        }
+    }
+    
+    static final class OfUnordInt extends PrefixOps<Integer, Spliterator.OfInt> implements IntConsumer, Spliterator.OfInt {
+        private final LongBinaryOperator op;
+        private final IntBinaryOperator localOp;
+        private boolean started;
+        private int acc;
+        private AtomicLong accRef;
+        private IntPrefixBuffer buffer;
+        
+        OfUnordInt(Spliterator.OfInt source, IntBinaryOperator op) {
+            super(source);
+            this.localOp = op;
+            this.op = (a, b) -> a == Long.MAX_VALUE ? b : op.applyAsInt((int) a, (int) b);
+        }
+    
+        private final class IntPrefixBuffer extends PrefixBuffer implements IntConsumer {
+            private final int[] buf = new int[BUF_SIZE];
+            private int prevBufferLast;
+    
+            boolean init(Spliterator.OfInt source) {
+                if (idx == 0) {
+                    int i = 0;
+                    while (i < BUF_SIZE && source.tryAdvance(this)) {
+                        i++;
+                    }
+                    if (idx == 0) {
+                        return false;
+                    }
+                    
+                    int last = buf[idx - 1];
+                    isFirst = isFirst || accRef.compareAndSet(Long.MAX_VALUE, last);
+                    if (!isFirst) {
+                        prevBufferLast = (int) accRef.getAndAccumulate(last, op);
+                    }
+                }
+                return true;
+            }
+    
+            void drainOne(IntConsumer action) {
+                int value = buf[--idx];
+                if (isFirst) {
+                    action.accept(value);
+                    if (idx == 0) {
+                        isFirst = false;
+                    }
+                } else {
+                    action.accept(localOp.applyAsInt(value, prevBufferLast));
+                }
+            }
+    
+            void drainAll(IntConsumer action) {
+                if (!isInit()) return;
+                
+                if (isFirst) {
+                    for (int i = 0; i < idx; i++) {
+                        action.accept(buf[i]);
+                    }
+                    isFirst = false;
+                } else {
+                    for (int i = 0; i < idx; i++) {
+                        action.accept(localOp.applyAsInt(buf[i], prevBufferLast));
+                    }
+                }
+                idx = 0;
+            }
+            
+            @Override
+            public void accept(int value) {
+                if (idx == 0) {
+                    buf[idx++] = value;
+                } else {
+                    int prev = buf[idx - 1];
+                    buf[idx++] = localOp.applyAsInt(prev, value);
+                }
+            }
+        }
+        
+        @Override
+        public Spliterator.OfInt trySplit() {
+            if (started) {
+                return null;
+            }
+            Spliterator.OfInt prefix = source.trySplit();
+            if (prefix == null) {
+                return null;
+            }
+            if (accRef == null) {
+                accRef = new AtomicLong(Long.MAX_VALUE);
+                buffer = new IntPrefixBuffer();
+            }
+            OfUnordInt pref = (OfUnordInt) doClone();
+            pref.source = prefix;
+            pref.buffer = new IntPrefixBuffer();
+            return pref;
+        }
+        
+        @Override
+        public boolean tryAdvance(IntConsumer action) {
+            if (accRef == null) {
+                if (!source.tryAdvance(this)) {
+                    return false;
+                }
+                action.accept(acc);
+            } else {
+                if (!buffer.init(source)) {
+                    return false;
+                }
+                buffer.drainOne(action);
+            }
+            return true;
+        }
+        
+        @Override
+        public void forEachRemaining(IntConsumer action) {
+            if (accRef == null) {
+                source.forEachRemaining((IntConsumer) next -> {
+                    if (started) {
+                        acc = localOp.applyAsInt(acc, next);
+                    } else {
+                        acc = next;
+                        started = true;
+                    }
+                    action.accept(acc);
+                });
+            } else {
+                buffer.drainAll(action);
+                int[] buf = new int[BUF_SIZE];
+                source.forEachRemaining((IntConsumer) next -> {
+                    if (idx == 0) {
+                        buf[idx++] = next;
+                    } else {
+                        int prev = buf[idx - 1];
+                        buf[idx++] = localOp.applyAsInt(prev, next);
+                        if (idx == buf.length) {
+                            drain(action, buf);
+                            idx = 0;
+                        }
+                    }
+                });
+                if (idx > 0)
+                    drain(action, buf);
+            }
+        }
+        
+        private void drain(IntConsumer action, int[] buf) {
+            int last = buf[idx - 1];
+            if (accRef.compareAndSet(Long.MAX_VALUE, last)) {
+                for (int i = 0; i < idx; i++) {
+                    action.accept(buf[i]);
+                }
+            } else {
+                int acc = (int) accRef.getAndAccumulate(last, op);
+                for (int i = 0; i < idx; i++) {
+                    action.accept(localOp.applyAsInt(buf[i], acc));
+                }
+            }
+        }
+        
+        @Override
+        public void accept(int next) {
+            if (started) {
+                acc = localOp.applyAsInt(acc, next);
+            } else {
+                started = true;
+                acc = next;
+            }
+        }
+    }
+    
+    static final class OfUnordLong extends PrefixOps<Long, Spliterator.OfLong> implements LongConsumer, Spliterator.OfLong {
+        private final LongBinaryOperator op;
+        private boolean started;
+        private MyAtomicLong accRef;
+        private long acc;
+        private LongPrefixBuffer buffer;
+        
+        OfUnordLong(Spliterator.OfLong source, LongBinaryOperator op) {
+            super(source);
+            this.op = op;
+        }
+    
+        private final class LongPrefixBuffer extends PrefixBuffer implements LongConsumer {
+            private final long[] buf = new long[BUF_SIZE];
+            private long prevBufferLast;
+        
+            boolean init(Spliterator.OfLong source) {
+                if (idx == 0) {
+                    int i = 0;
+                    while (i < BUF_SIZE && source.tryAdvance(this)) {
+                        i++;
+                    }
+                    if (idx == 0) {
+                        return false;
+                    }
+                
+                    long last = buf[idx - 1];
+                    isFirst = isFirst || accRef.initialize(last);
+                    if (!isFirst) {
+                        prevBufferLast = accRef.getAndAccumulate(last, op);
+                    }
+                }
+                return true;
+            }
+        
+            void drainOne(LongConsumer action) {
+                long value = buf[--idx];
+                if (isFirst) {
+                    action.accept(value);
+                    if (idx == 0) {
+                        isFirst = false;
+                    }
+                } else {
+                    action.accept(op.applyAsLong(value, prevBufferLast));
+                }
+            }
+        
+            void drainAll(LongConsumer action) {
+                if (!isInit()) return;
+            
+                if (isFirst) {
+                    for (int i = 0; i < idx; i++) {
+                        action.accept(buf[i]);
+                    }
+                    isFirst = false;
+                } else {
+                    for (int i = 0; i < idx; i++) {
+                        action.accept(op.applyAsLong(buf[i], prevBufferLast));
+                    }
+                }
+                idx = 0;
+            }
+        
+            @Override
+            public void accept(long value) {
+                if (idx == 0) {
+                    buf[idx++] = value;
+                } else {
+                    long prev = buf[idx - 1];
+                    buf[idx++] = op.applyAsLong(prev, value);
+                }
+            }
+        }
+        
+        private static final class MyAtomicLong extends AtomicLong {
+            private boolean init;
+    
+            /**
+             * On the very first call sets the value to {@code x}
+             *
+             * @param x the initial value
+             * @return {@code true} if it was the very first call
+             */
+            public synchronized boolean initialize(long x) {
+                if (!init) {
+                    init = true;
+                    set(x);
+                    return true;
+                }
+                return false;
+            }
+        }
+        
+        @Override
+        public Spliterator.OfLong trySplit() {
+            if (started) {
+                return null;
+            }
+            Spliterator.OfLong prefix = source.trySplit();
+            if (prefix == null) {
+                return null;
+            }
+            if (accRef == null) {
+                accRef = new MyAtomicLong();
+                buffer = new LongPrefixBuffer();
+            }
+            OfUnordLong pref = (OfUnordLong) doClone();
+            pref.source = prefix;
+            pref.buffer = new LongPrefixBuffer();
+            return pref;
+        }
+        
+        @Override
+        public boolean tryAdvance(LongConsumer action) {
+            if (accRef == null) {
+                if (!source.tryAdvance(this)) {
+                    return false;
+                }
+                action.accept(acc);
+            } else {
+                if (!buffer.init(source)) {
+                    return false;
+                }
+                buffer.drainOne(action);
+            }
+            return true;
+        }
+        
+        @Override
+        public void forEachRemaining(LongConsumer action) {
+            if (accRef == null) {
+                source.forEachRemaining((LongConsumer) next -> {
+                    if (started) {
+                        acc = op.applyAsLong(acc, next);
+                    } else {
+                        acc = next;
+                        started = true;
+                    }
+                    action.accept(acc);
+                });
+            } else {
+                buffer.drainAll(action);
+                long[] buf = new long[BUF_SIZE];
+                source.forEachRemaining((LongConsumer) next -> {
+                    if (idx == 0) {
+                        buf[idx++] = next;
+                    } else {
+                        long prev = buf[idx - 1];
+                        buf[idx++] = op.applyAsLong(prev, next);
+                        if (idx == buf.length) {
+                            drain(action, buf);
+                            idx = 0;
+                        }
+                    }
+                });
+                if (idx > 0)
+                    drain(action, buf);
+            }
+        }
+        
+        private void drain(LongConsumer action, long[] buf) {
+            long last = buf[idx - 1];
+            boolean accRefJustInitialized = accRef.initialize(last);
+            if (accRefJustInitialized) {
+                for (int i = 0; i < idx; i++) {
+                    action.accept(buf[i]);
+                }
+            } else {
+                long acc = accRef.getAndAccumulate(last, op);
+                for (int i = 0; i < idx; i++) {
+                    action.accept(op.applyAsLong(buf[i], acc));
+                }
+            }
+        }
+        
+        @Override
+        public void accept(long next) {
+            if (started) {
+                acc = op.applyAsLong(acc, next);
+            } else {
+                started = true;
+                acc = next;
+            }
+        }
+		
+		public void sumTest()
+		{
+			int a = 10;  
+			int b = 29;  
+			int c = -67;
+			// It will return the sum of a and b
+			System.out.println("The sum of a and b is = " + Integer.sum(a, b));  
+			// It will return the sum of a and b
+			System.out.println("The sum of a and b is = " + Integer.sum(b, c));
+		}
+		// Added some comment
+    }
+}