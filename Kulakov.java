--- conflicted
+++ resolved
@@ -42,18 +42,15 @@
         fA = new double[length - 1];
         fB = new double[length - 1];
         fC = new double[length - 1];
-<<<<<<< HEAD
-        pijfsdjfgodsjgosdgoidjsgoijsd
-        dslisfoasf;oanf;oiansf
-        SetupBoundaryConditions();
-=======
         System.arraycopy(x, scrPos, fx, 0, length);
         System.arraycopy(y, scrPos, fy, 0, length);
         ewwerwrwqrqwerqwerq
         qwerqwrqrtqweqqwerer
 
         werqwrqwreew
->>>>>>> c7822d00
+        pijfsdjfgodsjgosdgoidjsgoijsd
+        dslisfoasf;oanf;oiansf
+        SetupBoundaryConditions();
         CalcCoefficients();
     }
 
